mod reader;
mod writer;

pub use self::reader::BytesFastFieldReader;
pub use self::writer::BytesFastFieldWriter;

#[cfg(test)]
mod tests {
    use schema::Schema;
    use Index;

    #[test]
    fn test_bytes() {
        let mut schema_builder = Schema::builder();
        let field = schema_builder.add_bytes_field("bytesfield");
        let schema = schema_builder.build();
        let index = Index::create_in_ram(schema);
        let mut index_writer = index.writer_with_num_threads(1, 3_000_000).unwrap();
        index_writer.add_document(doc!(field=>vec![0u8, 1, 2, 3]));
        index_writer.add_document(doc!(field=>vec![]));
        index_writer.add_document(doc!(field=>vec![255u8]));
        index_writer.add_document(doc!(field=>vec![1u8, 3, 5, 7, 9]));
        index_writer.add_document(doc!(field=>vec![0u8; 1000]));
        assert!(index_writer.commit().is_ok());
<<<<<<< HEAD
        let searcher = index.reader().searcher();
=======
        let searcher = index.reader().unwrap().searcher();
>>>>>>> e3abb448
        let reader = searcher.segment_reader(0);
        let bytes_reader = reader.bytes_fast_field_reader(field).unwrap();

        assert_eq!(bytes_reader.get_val(0), &[0u8, 1, 2, 3]);
        assert!(bytes_reader.get_val(1).is_empty());
        assert_eq!(bytes_reader.get_val(2), &[255u8]);
        assert_eq!(bytes_reader.get_val(3), &[1u8, 3, 5, 7, 9]);
        let long = vec![0u8; 1000];
        assert_eq!(bytes_reader.get_val(4), long.as_slice());
    }
}<|MERGE_RESOLUTION|>--- conflicted
+++ resolved
@@ -22,11 +22,7 @@
         index_writer.add_document(doc!(field=>vec![1u8, 3, 5, 7, 9]));
         index_writer.add_document(doc!(field=>vec![0u8; 1000]));
         assert!(index_writer.commit().is_ok());
-<<<<<<< HEAD
-        let searcher = index.reader().searcher();
-=======
         let searcher = index.reader().unwrap().searcher();
->>>>>>> e3abb448
         let reader = searcher.segment_reader(0);
         let bytes_reader = reader.bytes_fast_field_reader(field).unwrap();
 
