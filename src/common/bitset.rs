use std::fmt;
use std::u64;

#[derive(Clone, Copy, Eq, PartialEq)]
pub(crate) struct TinySet(u64);

impl fmt::Debug for TinySet {
    fn fmt(&self, f: &mut fmt::Formatter) -> fmt::Result {
        self.into_iter().collect::<Vec<u32>>().fmt(f)
    }
}

pub struct TinySetIterator(TinySet);
impl Iterator for TinySetIterator {
    type Item = u32;

    fn next(&mut self) -> Option<Self::Item> {
        self.0.pop_lowest()
    }
}

impl IntoIterator for TinySet {
    type Item = u32;
    type IntoIter = TinySetIterator;
    fn into_iter(self) -> Self::IntoIter {
        TinySetIterator(self)
    }
}

impl TinySet {
    /// Returns an empty `TinySet`.
    pub fn empty() -> TinySet {
        TinySet(0u64)
    }

    /// Returns the complement of the set in `[0, 64[`.
    fn complement(&self) -> TinySet {
        TinySet(!self.0)
    }

    /// Returns true iff the `TinySet` contains the element `el`.
    pub fn contains(&self, el: u32) -> bool {
        !self.intersect(TinySet::singleton(el)).is_empty()
    }

    /// Returns the intersection of `self` and `other`
    pub fn intersect(&self, other: TinySet) -> TinySet {
        TinySet(self.0 & other.0)
    }

    /// Creates a new `TinySet` containing only one element
    /// within `[0; 64[`
    #[inline(always)]
    pub fn singleton(el: u32) -> TinySet {
        TinySet(1u64 << u64::from(el))
    }

    /// Insert a new element within [0..64[
    #[inline(always)]
    pub fn insert(self, el: u32) -> TinySet {
        self.union(TinySet::singleton(el))
    }

    /// Insert a new element within [0..64[
    #[inline(always)]
    pub fn insert_mut(&mut self, el: u32) -> bool {
        let old = *self;
        *self = old.insert(el);
        old != *self
    }

    /// Returns the union of two tinysets
    #[inline(always)]
    pub fn union(self, other: TinySet) -> TinySet {
        TinySet(self.0 | other.0)
    }

    /// Returns true iff the `TinySet` is empty.
    #[inline(always)]
    pub fn is_empty(&self) -> bool {
        self.0 == 0u64
    }

    /// Returns the lowest element in the `TinySet`
    /// and removes it.
    #[inline(always)]
    pub fn pop_lowest(&mut self) -> Option<u32> {
        if self.is_empty() {
            None
        } else {
<<<<<<< HEAD
            let lowest = self.0.trailing_zeros() as u32;
            self.0 ^= TinySet::singleton(lowest).0;
            Some(lowest)
=======
            let least_significant_bit_pos = self.0.trailing_zeros() as u32;
            let least_significant_bit = self.0 & self.0.wrapping_neg();
            self.0 ^= least_significant_bit;
            Some(least_significant_bit_pos)
>>>>>>> 234a9024
        }
    }

    /// Returns a `TinySet` than contains all values up
    /// to limit excluded.
    ///
    /// The limit is assumed to be strictly lower than 64.
    pub fn range_lower(upper_bound: u32) -> TinySet {
        TinySet((1u64 << u64::from(upper_bound % 64u32)) - 1u64)
    }

    /// Returns a `TinySet` that contains all values greater
    /// or equal to the given limit, included. (and up to 63)
    ///
    /// The limit is assumed to be strictly lower than 64.
    pub fn range_greater_or_equal(from_included: u32) -> TinySet {
        TinySet::range_lower(from_included).complement()
    }

    pub fn clear(&mut self) {
        self.0 = 0u64;
    }

    pub fn len(&self) -> u32 {
        self.0.count_ones()
    }
}

#[derive(Clone)]
pub struct BitSet {
    tinysets: Box<[TinySet]>,
    len: usize, //< Technically it should be u32, but we
    // count multiple inserts.
    // `usize` guards us from overflow.
    max_value: u32,
}

fn num_buckets(max_val: u32) -> u32 {
    (max_val + 63u32) / 64u32
}

impl BitSet {
    /// Create a new `BitSet` that may contain elements
    /// within `[0, max_val[`.
    pub fn with_max_value(max_value: u32) -> BitSet {
        let num_buckets = num_buckets(max_value);
        let tinybisets = vec![TinySet::empty(); num_buckets as usize].into_boxed_slice();
        BitSet {
            tinysets: tinybisets,
            len: 0,
            max_value,
        }
    }

    /// Removes all elements from the `BitSet`.
    pub fn clear(&mut self) {
        for tinyset in self.tinysets.iter_mut() {
            *tinyset = TinySet::empty();
        }
    }

    /// Returns the number of elements in the `BitSet`.
    pub fn len(&self) -> usize {
        self.len
    }

    /// Inserts an element in the `BitSet`
    pub fn insert(&mut self, el: u32) {
        // we do not check saturated els.
        let higher = el / 64u32;
        let lower = el % 64u32;
        self.len += if self.tinysets[higher as usize].insert_mut(lower) {
            1
        } else {
            0
        };
    }

    /// Returns true iff the elements is in the `BitSet`.
    pub fn contains(&self, el: u32) -> bool {
        self.tinyset(el / 64u32).contains(el % 64)
    }

    /// Returns the first non-empty `TinySet` associated to a bucket lower
    /// or greater than bucket.
    ///
    /// Reminder: the tiny set with the bucket `bucket`, represents the
    /// elements from `bucket * 64` to `(bucket+1) * 64`.
    pub(crate) fn first_non_empty_bucket(&self, bucket: u32) -> Option<u32> {
        self.tinysets[bucket as usize..]
            .iter()
            .cloned()
            .position(|tinyset| !tinyset.is_empty())
            .map(|delta_bucket| bucket + delta_bucket as u32)
    }

    pub fn max_value(&self) -> u32 {
        self.max_value
    }

    /// Returns the tiny bitset representing the
    /// the set restricted to the number range from
    /// `bucket * 64` to `(bucket + 1) * 64`.
    pub(crate) fn tinyset(&self, bucket: u32) -> TinySet {
        self.tinysets[bucket as usize]
    }
}

#[cfg(test)]
mod tests {

    extern crate test;
    use tests;
    use std::collections::HashSet;
    use super::BitSet;
    use super::TinySet;
    use tests::generate_nonunique_unsorted;
    use std::collections::BTreeSet;
    use query::BitSetDocSet;
    use docset::DocSet;

    #[test]
    fn test_tiny_set() {
        assert!(TinySet::empty().is_empty());
        {
            let mut u = TinySet::empty().insert(1u32);
            assert_eq!(u.pop_lowest(), Some(1u32));
            assert!(u.pop_lowest().is_none())
        }
        {
            let mut u = TinySet::empty().insert(1u32).insert(1u32);
            assert_eq!(u.pop_lowest(), Some(1u32));
            assert!(u.pop_lowest().is_none())
        }
        {
            let mut u = TinySet::empty().insert(2u32);
            assert_eq!(u.pop_lowest(), Some(2u32));
            u.insert_mut(1u32);
            assert_eq!(u.pop_lowest(), Some(1u32));
            assert!(u.pop_lowest().is_none());
        }
        {
            let mut u = TinySet::empty().insert(63u32);
            assert_eq!(u.pop_lowest(), Some(63u32));
            assert!(u.pop_lowest().is_none());
        }
    }

    #[test]
    fn test_bitset() {
        let test_against_hashset = |els: &[u32], max_value: u32| {
            let mut hashset: HashSet<u32> = HashSet::new();
            let mut bitset = BitSet::with_max_value(max_value);
            for &el in els {
                assert!(el < max_value);
                hashset.insert(el);
                bitset.insert(el);
            }
            for el in 0..max_value {
                assert_eq!(hashset.contains(&el), bitset.contains(el));
            }
            assert_eq!(bitset.max_value(), max_value);
        };

        test_against_hashset(&[], 0);
        test_against_hashset(&[], 1);
        test_against_hashset(&[0u32], 1);
        test_against_hashset(&[0u32], 100);
        test_against_hashset(&[1u32, 2u32], 4);
        test_against_hashset(&[99u32], 100);
        test_against_hashset(&[63u32], 64);
        test_against_hashset(&[62u32, 63u32], 64);
    }

    #[test]
    fn test_bitset_large() {
        let arr = generate_nonunique_unsorted(1_000_000, 50_000);
        let mut btreeset: BTreeSet<u32> = BTreeSet::new();
        let mut bitset = BitSet::with_max_value(1_000_000);
        for el in arr {
            btreeset.insert(el);
            bitset.insert(el);
        }
        for i in 0..1_000_000 {
            assert_eq!(btreeset.contains(&i), bitset.contains(i));
        }
        assert_eq!(btreeset.len(), bitset.len());
        let mut bitset_docset = BitSetDocSet::from(bitset);
        for el in btreeset.into_iter() {
            bitset_docset.advance();
            assert_eq!(bitset_docset.doc(), el);
        }
        assert!(!bitset_docset.advance());
    }

    #[test]
    fn test_bitset_num_buckets() {
        use super::num_buckets;
        assert_eq!(num_buckets(0u32), 0);
        assert_eq!(num_buckets(1u32), 1);
        assert_eq!(num_buckets(64u32), 1);
        assert_eq!(num_buckets(65u32), 2);
        assert_eq!(num_buckets(128u32), 2);
        assert_eq!(num_buckets(129u32), 3);
    }

    #[test]
    fn test_tinyset_range() {
        assert_eq!(
            TinySet::range_lower(3).into_iter().collect::<Vec<u32>>(),
            [0, 1, 2]
        );
        assert!(TinySet::range_lower(0).is_empty());
        assert_eq!(
            TinySet::range_lower(63).into_iter().collect::<Vec<u32>>(),
            (0u32..63u32).collect::<Vec<_>>()
        );
        assert_eq!(
            TinySet::range_lower(1).into_iter().collect::<Vec<u32>>(),
            [0]
        );
        assert_eq!(
            TinySet::range_lower(2).into_iter().collect::<Vec<u32>>(),
            [0, 1]
        );
        assert_eq!(
            TinySet::range_greater_or_equal(3)
                .into_iter()
                .collect::<Vec<u32>>(),
            (3u32..64u32).collect::<Vec<_>>()
        );
    }

    #[test]
    fn test_bitset_len() {
        let mut bitset = BitSet::with_max_value(1_000);
        assert_eq!(bitset.len(), 0);
        bitset.insert(3u32);
        assert_eq!(bitset.len(), 1);
        bitset.insert(103u32);
        assert_eq!(bitset.len(), 2);
        bitset.insert(3u32);
        assert_eq!(bitset.len(), 2);
        bitset.insert(103u32);
        assert_eq!(bitset.len(), 2);
        bitset.insert(104u32);
        assert_eq!(bitset.len(), 3);
    }

    #[test]
    fn test_bitset_clear() {
        let mut bitset = BitSet::with_max_value(1_000);
        let els = tests::sample(1_000, 0.01f32);
        for &el in &els {
            bitset.insert(el);
        }
        assert!(els.iter().all(|el| bitset.contains(*el)));
        bitset.clear();
        for el in 0u32..1000u32 {
            assert!(!bitset.contains(el));
        }
    }

    #[bench]
    fn bench_tinyset_pop(b: &mut test::Bencher) {
<<<<<<< HEAD
        b.iter(|| test::black_box(TinySet(321u64)).pop_lowest());
=======
        b.iter(|| {
            let mut tinyset = TinySet::singleton(test::black_box(31u32));
            tinyset.pop_lowest();
            tinyset.pop_lowest();
            tinyset.pop_lowest();
            tinyset.pop_lowest();
            tinyset.pop_lowest();
            tinyset.pop_lowest();
        });
>>>>>>> 234a9024
    }

    #[bench]
    fn bench_tinyset_sum(b: &mut test::Bencher) {
        let tiny_set = TinySet::empty().insert(10u32).insert(14u32).insert(21u32);
        b.iter(|| {
            assert_eq!(test::black_box(tiny_set).into_iter().sum::<u32>(), 45u32);
        });
    }

    #[bench]
    fn bench_tinyarr_sum(b: &mut test::Bencher) {
        let v = [10u32, 14u32, 21u32];
        b.iter(|| test::black_box(v).iter().cloned().sum::<u32>());
    }

    #[bench]
    fn bench_bitset_initialize(b: &mut test::Bencher) {
        b.iter(|| BitSet::with_max_value(1_000_000));
    }

}<|MERGE_RESOLUTION|>--- conflicted
+++ resolved
@@ -88,16 +88,9 @@
         if self.is_empty() {
             None
         } else {
-<<<<<<< HEAD
             let lowest = self.0.trailing_zeros() as u32;
             self.0 ^= TinySet::singleton(lowest).0;
             Some(lowest)
-=======
-            let least_significant_bit_pos = self.0.trailing_zeros() as u32;
-            let least_significant_bit = self.0 & self.0.wrapping_neg();
-            self.0 ^= least_significant_bit;
-            Some(least_significant_bit_pos)
->>>>>>> 234a9024
         }
     }
 
@@ -363,9 +356,6 @@
 
     #[bench]
     fn bench_tinyset_pop(b: &mut test::Bencher) {
-<<<<<<< HEAD
-        b.iter(|| test::black_box(TinySet(321u64)).pop_lowest());
-=======
         b.iter(|| {
             let mut tinyset = TinySet::singleton(test::black_box(31u32));
             tinyset.pop_lowest();
@@ -375,7 +365,6 @@
             tinyset.pop_lowest();
             tinyset.pop_lowest();
         });
->>>>>>> 234a9024
     }
 
     #[bench]
